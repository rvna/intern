--- conflicted
+++ resolved
@@ -20,11 +20,7 @@
 		"diff": "1.1.0"
 	},
 	"devDependencies": {
-<<<<<<< HEAD
-		"intern-geezer": "2.1.0"
-=======
-		"intern": "2.2.1"
->>>>>>> 756cd1f8
+		"intern-geezer": "2.2.1"
 	},
 	"scripts": {
 		"install": "node support/fixdeps.js",
