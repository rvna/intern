--- conflicted
+++ resolved
@@ -1,11 +1,6 @@
 define([
-<<<<<<< HEAD
-	'teststack!object',
-	'teststack/assert',
-=======
 	'intern!object',
-	'intern/chai!assert',
->>>>>>> aa416d84
+	'intern/assert',
 	'../../../main!tdd',
 	'../../../main!bdd'
 ], function (registerSuite, assert, tdd, bdd) {
