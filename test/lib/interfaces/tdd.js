--- conflicted
+++ resolved
@@ -1,16 +1,11 @@
 define([
-<<<<<<< HEAD
-	'teststack!object',
-	'teststack/assert',
-=======
 	'intern!object',
-	'intern/chai!assert',
->>>>>>> aa416d84
+	'intern/assert',
 	'../../../main!tdd',
 	'../../../main',
 	'../../../lib/Suite',
 	'../../../lib/Test',
-	'dojo-ts/_base/array'
+	'dojo/_base/array'
 ], function (registerSuite, assert, tdd, main, Suite, Test, array) {
 	registerSuite({
 		name: 'intern/lib/interfaces/tdd',
