--- conflicted
+++ resolved
@@ -64,13 +64,8 @@
 			throw new Error('Required option "config" not specified');
 		}
 
-<<<<<<< HEAD
-		require([ args.config ], function (config) {
+		this.require([ args.config ], function (config) {
 			config = requestUtil.deepCopy({
-=======
-		this.require([ args.config ], function (config) {
-			config = lang.deepCopy({
->>>>>>> 4004e724
 				capabilities: {
 					name: args.config,
 					'idle-timeout': 60
