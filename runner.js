--- conflicted
+++ resolved
@@ -1,38 +1,25 @@
 /*jshint node:true */
 if (typeof process !== 'undefined' && typeof define === 'undefined') {
 	(function () {
-<<<<<<< HEAD
 		var pathUtils = require('path'),
-			basePath = pathUtils.resolve(__dirname, '..');
+			basePath = pathUtils.dirname(process.argv[1]);
 
 		global.dojoConfig = {
 			async: 1,
-			baseUrl: basePath,
+			baseUrl: pathUtils.resolve(basePath, '..', '..'),
 			deps: [ 'intern/runner' ],
-			map: { intern: { dojo: 'intern/dojo' } },
-			packages: [ { name: 'intern', location: __dirname } ],
-			tlmSiblingOfDojo: 0
-		};
-
-		require('./dojo/dojo');
-=======
-		var req = require('dojo/dojo'),
-			pathUtils = require('path'),
-			basePath = pathUtils.dirname(process.argv[1]);
-
-		req({
-			baseUrl: pathUtils.resolve(basePath, '..', '..'),
+			map: {
+				intern: {
+					dojo: 'intern/node_modules/dojo'
+				}
+			},
 			packages: [
 				{ name: 'intern', location: basePath }
 			],
-			map: {
-				intern: {
-					dojo: pathUtils.resolve(basePath, 'node_modules', 'dojo'),
-					chai: pathUtils.resolve(basePath, 'node_modules', 'chai', 'chai')
-				}
-			}
-		}, [ 'intern/runner' ]);
->>>>>>> 48490573
+			tlmSiblingOfDojo: 0
+		};
+
+		require('dojo/dojo');
 	})();
 }
 else {
