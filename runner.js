--- conflicted
+++ resolved
@@ -137,22 +137,7 @@
 					topic.publish('/deprecated', name, replacement, extra);
 				});
 
-<<<<<<< HEAD
-				config.webdriver.port = config.webdriver.port || tunnel.port || 4444;
-				config.webdriver.hostname = config.webdriver.hostname || tunnel.hostname || 'localhost';
-
-				if (!config.webdriver.username) {
-					// TODO: Must use username/password, not auth, because of restrictions in the dojo/request API;
-					// fix the restriction, then fix this.
-					var auth = tunnel.clientAuth.split(':');
-					config.webdriver.username = auth[0];
-					config.webdriver.password = auth[1];
-				}
-
 				config.capabilities = requestUtil.deepCopy(tunnel.extraCapabilities, config.capabilities);
-=======
-				config.capabilities = lang.deepCopy(tunnel.extraCapabilities, config.capabilities);
->>>>>>> 2334f81d
 
 				// A hash map, { reporter module ID: reporter definition }
 				var reporters = Array.prototype.slice.call(arguments, 1).reduce(function (map, reporter, i) {
