--- conflicted
+++ resolved
@@ -37,13 +37,9 @@
 		'./lib/ProxiedSession',
 		'dojo/node!leadfoot/Server',
 		'dojo/node!leadfoot/Command',
-<<<<<<< HEAD
+		'dojo/node!leadfoot/compat',
 		'dojo/_base/lang',
 		'dojo/request/util',
-=======
-		'dojo/node!leadfoot/compat',
-		'dojo/lang',
->>>>>>> 75b8908e
 		'dojo/topic',
 		'dojo/request',
 		'./lib/EnvironmentType',
