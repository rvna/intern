define({
	// The port on which the instrumenting proxy will listen
	proxyPort: 9000,

	// A fully qualified URL to the Intern proxy
	proxyUrl: 'http://localhost:9000/',

	// Default desired capabilities for all environments. Individual capabilities can be overridden by any of the
	// specified browser environments in the `environments` array below as well. See
	// https://code.google.com/p/selenium/wiki/DesiredCapabilities for standard Selenium capabilities and
	// https://saucelabs.com/docs/additional-config#desired-capabilities for Sauce Labs capabilities.
	// Note that the `build` capability will be filled in with the current commit ID from the Travis CI environment
	// automatically
	capabilities: {
		'selenium-version': '2.39.0',
		'idle-timeout': 30
	},

	// Browsers to run integration testing against. Note that version numbers must be strings if used with Sauce
	// OnDemand. Options that will be permutated are browserName, version, platform, and platformVersion; any other
	// capabilities options specified for an environment will be copied as-is
	environments: [
		{ browserName: 'internet explorer', version: '11', platform: 'Windows 8.1' },
		{ browserName: 'internet explorer', version: '10', platform: 'Windows 8' },
<<<<<<< HEAD
		{ browserName: 'internet explorer', version: [ '8', '9' ], platform: 'Windows 7' },
		{ browserName: 'internet explorer', version: [ '6', '7' ], platform: 'Windows XP' },
		{ browserName: 'firefox', version: '25', platform: [ 'OS X 10.6', 'Windows 7', 'Linux' ] },
		{ browserName: 'chrome', version: '31', platform: 'Windows 7' },
		{ browserName: 'chrome', version: '30', platform: 'Linux' },
		{ browserName: 'chrome', version: '27', platform: 'OS X 10.8' },
		{ browserName: 'safari', version: '6', platform: 'OS X 10.8' }
=======
		{ browserName: 'internet explorer', version: '9', platform: 'Windows 7' },
		{ browserName: 'firefox', version: '27', platform: [ 'OS X 10.6', 'Windows 7', 'Linux' ] },
		{ browserName: 'chrome', version: '32', platform: [ 'OS X 10.6', 'Windows 7', 'Linux' ] },
		{ browserName: 'safari', version: '6', platform: 'OS X 10.8' },
		{ browserName: 'safari', version: '7', platform: 'OS X 10.9' }
>>>>>>> dd748920
	],

	// Maximum number of simultaneous integration tests that should be executed on the remote WebDriver service
	maxConcurrency: 3,

	// Whether or not to start Sauce Connect before running tests
	useSauceConnect: true,

	// Connection information for the remote WebDriver service. If using Sauce Labs, keep your username and password
	// in the SAUCE_USERNAME and SAUCE_ACCESS_KEY environment variables unless you are sure you will NEVER be
	// publishing this configuration file somewhere
	webdriver: {
		host: 'localhost',
		port: 4444
	},

	// Configuration options for the module loader; any AMD configuration options supported by the Dojo loader can be
	// used here
	loader: {
		// Packages that should be registered with the loader in each testing environment
		packages: [ { name: 'intern-selftest', location: '.' } ],
		map: { 'intern-selftest': { dojo: 'intern-selftest/node_modules/dojo' } }
	},

	// Non-functional test suite(s) to run in each browser
	suites: [ 'intern-selftest/tests/all' ],

	// Functional test suite(s) to run in each browser once non-functional tests are completed
	functionalSuites: [ 'intern-selftest/tests/functional/basic' ],

	// A regular expression matching URLs to files that should not be included in code coverage analysis
	excludeInstrumentation: /^(?:tests|node_modules)\//
});<|MERGE_RESOLUTION|>--- conflicted
+++ resolved
@@ -22,21 +22,12 @@
 	environments: [
 		{ browserName: 'internet explorer', version: '11', platform: 'Windows 8.1' },
 		{ browserName: 'internet explorer', version: '10', platform: 'Windows 8' },
-<<<<<<< HEAD
 		{ browserName: 'internet explorer', version: [ '8', '9' ], platform: 'Windows 7' },
 		{ browserName: 'internet explorer', version: [ '6', '7' ], platform: 'Windows XP' },
-		{ browserName: 'firefox', version: '25', platform: [ 'OS X 10.6', 'Windows 7', 'Linux' ] },
-		{ browserName: 'chrome', version: '31', platform: 'Windows 7' },
-		{ browserName: 'chrome', version: '30', platform: 'Linux' },
-		{ browserName: 'chrome', version: '27', platform: 'OS X 10.8' },
-		{ browserName: 'safari', version: '6', platform: 'OS X 10.8' }
-=======
-		{ browserName: 'internet explorer', version: '9', platform: 'Windows 7' },
 		{ browserName: 'firefox', version: '27', platform: [ 'OS X 10.6', 'Windows 7', 'Linux' ] },
 		{ browserName: 'chrome', version: '32', platform: [ 'OS X 10.6', 'Windows 7', 'Linux' ] },
 		{ browserName: 'safari', version: '6', platform: 'OS X 10.8' },
 		{ browserName: 'safari', version: '7', platform: 'OS X 10.9' }
->>>>>>> dd748920
 	],
 
 	// Maximum number of simultaneous integration tests that should be executed on the remote WebDriver service
