define([
	'intern!object',
	'intern/chai!assert',
	'dojo/_base/lang',
	'../../../../lib/Suite',
	'../../../../lib/Test',
	'../../../../lib/reporters/console'
], function (registerSuite, assert, lang, Suite, Test, reporter) {
	if (typeof console !== 'object') {
		// IE<10 does not provide a global console object when Developer Tools is turned off
		return;
	}

	var hasGrouping = 'group' in console && 'groupEnd' in console;

	function mockConsole(method, callback) {
		var oldMethod = console[method];
		console[method] = callback;
		return {
			remove: function () {
				console[method] = oldMethod;
			}
		};
	}

	registerSuite({
		name: 'intern/lib/reporters/console',

		'/suite/start': function () {
			if (!hasGrouping) {
				return;
			}

			var called = false,
				suite = new Suite({ name: 'suite' }),
				handle = mockConsole('group', function (message) {
					called = true;
					assert.strictEqual(message, suite.name, 'console.group should be called with the name of the suite');
				});

			try {
				reporter['/suite/start'](suite);
				assert.isTrue(called, 'console.group should be called when the reporter /suite/start method is called');
			}
			finally {
				handle.remove();
			}
		},

		'/suite/end': (function () {
			var suite = {
				'successful suite': function () {
					var actualMessage,
						suite = new Suite({ name: 'suite', tests: [ new Test({ hasPassed: true }) ] }),
						handle = mockConsole('info', function (message) {
							actualMessage = message;
						});

					try {
						reporter['/suite/end'](suite);
						assert.ok(actualMessage, 'console.info should be called when the reporter /suite/end method is called and there are no errors');
						assert.match(
							actualMessage,
							new RegExp('^' + suite.get('numFailedTests') + '/' + suite.get('numTests') + ' '),
							'console.info message should say how many tests failed and how many total tests existed');
					}
					finally {
						handle.remove();
					}
				},

				'failed suite': function () {
					var actualMessage,
						suite = new Suite({ name: 'suite', tests: [ new Test({ hasPassed: false }) ] }),
						handle = mockConsole('warn', function (message) {
							actualMessage = message;
						});

					try {
						reporter['/suite/end'](suite);
						assert.ok(actualMessage, 'console.warn should be called when the reporter /suite/end method is called and there are errors');
						assert.match(
							actualMessage,
							new RegExp('^' + suite.get('numFailedTests') + '/' + suite.get('numTests') + ' '),
							'console.warn message should say how many tests passed and how many total tests existed');
					}
					finally {
						handle.remove();
					}
				}
			};

			if (hasGrouping) {
				var groupHandle;
				lang.mixin(suite, {
					setup: function () {
						groupHandle = mockConsole('groupEnd', function () {
							// no-op to prevent code under test from calling `console.groupEnd` to close this
							// test group
						});
					},

					teardown: function () {
						groupHandle.remove();
					},

					'grouping': function () {
						var called = false,
							suite = new Suite({ name: 'suite' }),
							handles = [
								mockConsole('groupEnd', function (name) {
									called = true;
									assert.strictEqual(name, suite.name, 'console.groupEnd should be called with the name of the suite');
								}),
								mockConsole('info', function () {
									// no-op to prevent code from intercepting the /group/end topic and emitting test
									// pass information for the fake suite
								})
							];

						try {
							reporter['/suite/end'](suite);
							assert.isTrue(called, 'console.group should be called when the reporter /suite/end method is called');
						}
						finally {
							var handle;
							while ((handle = handles.pop())) {
								handle.remove();
							}
						}
					}
				});
			}

			return suite;
		})(),

		'/error': function () {
			var result = [],
				error = new Error('Oops'),
				handles = [
					mockConsole('warn', function () {
						result = result.concat([].slice.call(arguments, 0));
					}),
					mockConsole('error', function () {
						result = result.concat([].slice.call(arguments, 0));
					})
				];

			try {
				reporter['/error'](error);

				assert.strictEqual(result.length, 2, 'Reporter should log two messages for a fatal error');
				result = result.join('\n');
<<<<<<< HEAD
				assert.match(result, /\bSUITE ERROR\b/, 'Reporter should indicate that a suite error occurred');
				assert.include(result, suite.get('id'), 'Reporter should indicate which suite threw an error');
				assert.match(result, /\bRelated test\b/, 'Reporter should indicate there was a related test for the suite error');
				assert.include(result, hasGrouping ? error.relatedTest.name : error.relatedTest.get('id'), 'Reporter should indicate the name of the related test');
=======
				assert.match(result, /\bFATAL ERROR\b/, 'Reporter should indicate that a fatal error occurred');
				assert.include(result, 'Oops', 'Reporter should include the message from the error');
				assert.include(result, 'tests/unit/lib/reporters/console.js:140:13', 'Reporter should indicate the location of the error');
>>>>>>> 8494eedf
			}
			finally {
				var handle;
				while ((handle = handles.pop())) {
					handle.remove();
				}
			}
		},

		'/test/pass': function () {
			var test = new Test({
					name: 'test',
					timeElapsed: 123,
					parent: { name: 'parent', id: 'parent' },
					hasPassed: true
				}),
				handle = mockConsole('log', function (message) {
					assert.match(message, /\bPASS\b/, 'Reporter should indicate that a test passed');
					assert.include(message, hasGrouping ? test.name : test.id, 'Reporter should indicate which test passed');
					assert.include(message, test.timeElapsed + 'ms', 'Reporter should indicate the amount of time the test took');
				});

			try {
				reporter['/test/pass'](test);
			}
			finally {
				handle.remove();
			}
		},

		'/test/fail': function () {
			var result = [],
				test = new Test({
					name: 'test',
					timeElapsed: 123,
					parent: { name: 'parent', id: 'parent' },
					error: new Error('Oops')
				}),
				handles = [
					mockConsole('log', function () {
						result = result.concat([].slice.call(arguments, 0));
					}),
					mockConsole('error', function () {
						result = result.concat([].slice.call(arguments, 0));
					})
				];

			try {
				reporter['/test/fail'](test);
				assert.strictEqual(result.length, 2, 'Reporter should log two messages for a failed test');
				result = result.join('\n');
				assert.match(result, /\bFAIL\b/, 'Reporter should indicate that a test failed');
				assert.include(result, hasGrouping ? test.name : test.id, 'Reporter should indicate which test failed');
				assert.include(result, test.timeElapsed + 'ms', 'Reporter should indicate the amount of time the test took');
			}
			finally {
				var handle;
				while ((handle = handles.pop())) {
					handle.remove();
				}
			}
		}
	});
});<|MERGE_RESOLUTION|>--- conflicted
+++ resolved
@@ -152,16 +152,9 @@
 
 				assert.strictEqual(result.length, 2, 'Reporter should log two messages for a fatal error');
 				result = result.join('\n');
-<<<<<<< HEAD
-				assert.match(result, /\bSUITE ERROR\b/, 'Reporter should indicate that a suite error occurred');
-				assert.include(result, suite.get('id'), 'Reporter should indicate which suite threw an error');
-				assert.match(result, /\bRelated test\b/, 'Reporter should indicate there was a related test for the suite error');
-				assert.include(result, hasGrouping ? error.relatedTest.name : error.relatedTest.get('id'), 'Reporter should indicate the name of the related test');
-=======
 				assert.match(result, /\bFATAL ERROR\b/, 'Reporter should indicate that a fatal error occurred');
 				assert.include(result, 'Oops', 'Reporter should include the message from the error');
 				assert.include(result, 'tests/unit/lib/reporters/console.js:140:13', 'Reporter should indicate the location of the error');
->>>>>>> 8494eedf
 			}
 			finally {
 				var handle;
