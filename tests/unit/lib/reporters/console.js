--- conflicted
+++ resolved
@@ -59,14 +59,10 @@
 					try {
 						reporter['/suite/end'](suite);
 						assert.ok(actualMessage, 'console.info should be called when the reporter /suite/end method is called and there are no errors');
-<<<<<<< HEAD
-						assert.include(actualMessage, ' ' + suite.get('numTests') - suite.get('numFailedTests') + '/' + suite.get('numTests') + ' ', 'console.info message should say how many tests passed and how many total tests existed');
-=======
 						assert.match(
 							actualMessage,
-							new RegExp('^' + suite.numFailedTests + '/' + suite.numTests + ' '),
+							new RegExp('^' + suite.get('numFailedTests') + '/' + suite.get('numTests') + ' '),
 							'console.info message should say how many tests failed and how many total tests existed');
->>>>>>> 00e2cb5e
 					}
 					finally {
 						handle.remove();
@@ -83,14 +79,10 @@
 					try {
 						reporter['/suite/end'](suite);
 						assert.ok(actualMessage, 'console.warn should be called when the reporter /suite/end method is called and there are errors');
-<<<<<<< HEAD
-						assert.include(actualMessage, ' ' + suite.get('numTests') - suite.get('numFailedTests') + '/' + suite.get('numTests') + ' ', 'console.warn message should say how many tests passed and how many total tests existed');
-=======
 						assert.match(
 							actualMessage,
-							new RegExp('^' + suite.numFailedTests + '/' + suite.numTests + ' '),
+							new RegExp('^' + suite.get('numFailedTests') + '/' + suite.get('numTests') + ' '),
 							'console.warn message should say how many tests passed and how many total tests existed');
->>>>>>> 00e2cb5e
 					}
 					finally {
 						handle.remove();
