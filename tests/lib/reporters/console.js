define([
	'intern!object',
	'intern/chai!assert',
	'dojo/lang',
	'../../../lib/Suite',
	'../../../lib/Test',
	'../../../lib/reporters/console'
], function (registerSuite, assert, lang, Suite, Test, reporter) {
	if (typeof console !== 'object') {
		// IE<10 does not provide a global console object when Developer Tools is turned off
		return;
	}

	var hasGrouping = 'group' in console && 'groupEnd' in console;

	function mockConsole(method, callback) {
		var oldMethod = console[method];
		console[method] = callback;
		return {
			remove: function () {
				console[method] = oldMethod;
			}
		};
	}

	registerSuite({
		name: 'intern/lib/reporters/console',

		'/suite/start': function () {
			if (!hasGrouping) {
				return;
			}

			var called = false,
				suite = new Suite({ name: 'suite' }),
				handle = mockConsole('group', function (message) {
					called = true;
					assert.strictEqual(message, suite.name, 'console.group should be called with the name of the suite');
				});

			try {
				reporter['/suite/start'](suite);
				assert.isTrue(called, 'console.group should be called when the reporter /suite/start method is called');
			}
			finally {
				handle.remove();
			}
		},

<<<<<<< HEAD
		'/suite/end': {
			'successful suite': function () {
				var actualMessage,
					suite = new Suite({ name: 'suite', tests: [ new Test({ hasPassed: true }) ] }),
					handle = mockConsole('info', function (message) {
						actualMessage = message;
					});

				try {
					reporter['/suite/end'](suite);
					assert.ok(actualMessage, 'console.info should be called when the reporter /suite/end method is called');
					assert.include(actualMessage, ' ' + suite.get('numTests') - suite.get('numFailedTests') + '/' + suite.get('numTests') + ' ', 'console.info message should say how many tests passed and how many total tests existed');
				}
				finally {
					handle.remove();
				}
			},

			'failed suite': function () {
				var actualMessage,
					suite = new Suite({ name: 'suite', tests: [ new Test({ hasPassed: false }) ] }),
					handle = mockConsole('warn', function (message) {
						actualMessage = message;
					});

				try {
					reporter['/suite/end'](suite);
					assert.ok(actualMessage, 'console.info should be called when the reporter /suite/end method is called');
					assert.include(actualMessage, ' ' + suite.get('numTests') - suite.get('numFailedTests') + '/' + suite.get('numTests') + ' ', 'console.info message should say how many tests passed and how many total tests existed');
				}
				finally {
					handle.remove();
				}
			},

			'grouping': function () {
				if (!hasGrouping) {
					return;
				}

				var called = false,
					suite = new Suite({ name: 'suite' }),
					handle = mockConsole('groupEnd', function (name) {
						called = true;
						assert.strictEqual(name, suite.name, 'console.groupEnd should be called with the name of the suite');
					});

				try {
					reporter['/suite/end'](suite);
					assert.isTrue(called, 'console.group should be called when the reporter /suite/end method is called');
				}
				finally {
					handle.remove();
=======
		'/suite/end': (function () {
			var suite = {
				'successful suite': function () {
					var actualMessage,
						suite = new Suite({ name: 'suite', tests: [ new Test({ hasPassed: true }) ] }),
						handle = mockConsole('info', function (message) {
							actualMessage = message;
						});

					try {
						reporter['/suite/end'](suite);
						assert.ok(actualMessage, 'console.info should be called when the reporter /suite/end method is called and there are no errors');
						assert.include(actualMessage, ' ' + suite.numTests - suite.numFailedTests + '/' + suite.numTests + ' ', 'console.info message should say how many tests passed and how many total tests existed');
					}
					finally {
						handle.remove();
					}
				},

				'failed suite': function () {
					var actualMessage,
						suite = new Suite({ name: 'suite', tests: [ new Test({ hasPassed: false }) ] }),
						handle = mockConsole('warn', function (message) {
							actualMessage = message;
						});

					try {
						reporter['/suite/end'](suite);
						assert.ok(actualMessage, 'console.warn should be called when the reporter /suite/end method is called and there are errors');
						assert.include(actualMessage, ' ' + suite.numTests - suite.numFailedTests + '/' + suite.numTests + ' ', 'console.warn message should say how many tests passed and how many total tests existed');
					}
					finally {
						handle.remove();
					}
>>>>>>> 30630485
				}
			};

			if (hasGrouping) {
				var groupHandle;
				lang.mixin(suite, {
					setup: function () {
						groupHandle = mockConsole('groupEnd', function () {
							// no-op to prevent code under test from calling `console.groupEnd` to close this
							// test group
						});
					},

					teardown: function () {
						groupHandle.remove();
					},

					'grouping': function () {
						var called = false,
							suite = new Suite({ name: 'suite' }),
							handles = [
								mockConsole('groupEnd', function (name) {
									called = true;
									assert.strictEqual(name, suite.name, 'console.groupEnd should be called with the name of the suite');
								}),
								mockConsole('info', function () {
									// no-op to prevent code from intercepting the /group/end topic and emitting test
									// pass information for the fake suite
								})
							];

						try {
							reporter['/suite/end'](suite);
							assert.isTrue(called, 'console.group should be called when the reporter /suite/end method is called');
						}
						finally {
							var handle;
							while ((handle = handles.pop())) {
								handle.remove();
							}
						}
					}
				});
			}

			return suite;
		})(),

		'/suite/error': function () {
			var result = [],
				error = new Error('Oops'),
				suite = new Suite({
					name: 'suite',
					error: error
				}),
				handles = [
					mockConsole('warn', function () {
						result = result.concat([].slice.call(arguments, 0));
					}),
					mockConsole('error', function () {
						result = result.concat([].slice.call(arguments, 0));
					})
				];

			error.relatedTest = new Test({ name: 'related test', parent: suite });

			try {
				reporter['/suite/error'](suite);

				assert.strictEqual(result.length, 3, 'Reporter should log three messages for an error with a related test');
				result = result.join('\n');
				assert.match(result, /\bSUITE ERROR\b/, 'Reporter should indicate that a suite error occurred');
				assert.include(result, suite.get('id'), 'Reporter should indicate which suite threw an error');
				assert.match(result, /\bRelated test\b/, 'Reporter should indicate there was a related test for the suite error');
				assert.include(result, hasGrouping ? error.relatedTest.name : error.relatedTest.get('id'), 'Reporter should indicate the name of the related test');
			}
			finally {
				var handle;
				while ((handle = handles.pop())) {
					handle.remove();
				}
			}
		},

		'/test/pass': function () {
			var test = new Test({
					name: 'test',
					timeElapsed: 123,
					parent: { name: 'parent', id: 'parent' },
					hasPassed: true
				}),
				handle = mockConsole('log', function (message) {
					assert.match(message, /\bPASS\b/, 'Reporter should indicate that a test passed');
					assert.include(message, hasGrouping ? test.name : test.id, 'Reporter should indicate which test passed');
					assert.include(message, test.timeElapsed + 'ms', 'Reporter should indicate the amount of time the test took');
				});

			try {
				reporter['/test/pass'](test);
			}
			finally {
				handle.remove();
			}
		},

		'/test/fail': function () {
			var result = [],
				test = new Test({
					name: 'test',
					timeElapsed: 123,
					parent: { name: 'parent', id: 'parent' },
					error: new Error('Oops')
				}),
				handles = [
					mockConsole('log', function () {
						result = result.concat([].slice.call(arguments, 0));
					}),
					mockConsole('error', function () {
						result = result.concat([].slice.call(arguments, 0));
					})
				];

			try {
				reporter['/test/fail'](test);
				assert.strictEqual(result.length, 2, 'Reporter should log two messages for a failed test');
				result = result.join('\n');
				assert.match(result, /\bFAIL\b/, 'Reporter should indicate that a test failed');
				assert.include(result, hasGrouping ? test.name : test.id, 'Reporter should indicate which test failed');
				assert.include(result, test.timeElapsed + 'ms', 'Reporter should indicate the amount of time the test took');
			}
			finally {
				var handle;
				while ((handle = handles.pop())) {
					handle.remove();
				}
			}
		}
	});
});<|MERGE_RESOLUTION|>--- conflicted
+++ resolved
@@ -1,7 +1,7 @@
 define([
 	'intern!object',
 	'intern/chai!assert',
-	'dojo/lang',
+	'dojo/_base/lang',
 	'../../../lib/Suite',
 	'../../../lib/Test',
 	'../../../lib/reporters/console'
@@ -47,61 +47,6 @@
 			}
 		},
 
-<<<<<<< HEAD
-		'/suite/end': {
-			'successful suite': function () {
-				var actualMessage,
-					suite = new Suite({ name: 'suite', tests: [ new Test({ hasPassed: true }) ] }),
-					handle = mockConsole('info', function (message) {
-						actualMessage = message;
-					});
-
-				try {
-					reporter['/suite/end'](suite);
-					assert.ok(actualMessage, 'console.info should be called when the reporter /suite/end method is called');
-					assert.include(actualMessage, ' ' + suite.get('numTests') - suite.get('numFailedTests') + '/' + suite.get('numTests') + ' ', 'console.info message should say how many tests passed and how many total tests existed');
-				}
-				finally {
-					handle.remove();
-				}
-			},
-
-			'failed suite': function () {
-				var actualMessage,
-					suite = new Suite({ name: 'suite', tests: [ new Test({ hasPassed: false }) ] }),
-					handle = mockConsole('warn', function (message) {
-						actualMessage = message;
-					});
-
-				try {
-					reporter['/suite/end'](suite);
-					assert.ok(actualMessage, 'console.info should be called when the reporter /suite/end method is called');
-					assert.include(actualMessage, ' ' + suite.get('numTests') - suite.get('numFailedTests') + '/' + suite.get('numTests') + ' ', 'console.info message should say how many tests passed and how many total tests existed');
-				}
-				finally {
-					handle.remove();
-				}
-			},
-
-			'grouping': function () {
-				if (!hasGrouping) {
-					return;
-				}
-
-				var called = false,
-					suite = new Suite({ name: 'suite' }),
-					handle = mockConsole('groupEnd', function (name) {
-						called = true;
-						assert.strictEqual(name, suite.name, 'console.groupEnd should be called with the name of the suite');
-					});
-
-				try {
-					reporter['/suite/end'](suite);
-					assert.isTrue(called, 'console.group should be called when the reporter /suite/end method is called');
-				}
-				finally {
-					handle.remove();
-=======
 		'/suite/end': (function () {
 			var suite = {
 				'successful suite': function () {
@@ -114,7 +59,7 @@
 					try {
 						reporter['/suite/end'](suite);
 						assert.ok(actualMessage, 'console.info should be called when the reporter /suite/end method is called and there are no errors');
-						assert.include(actualMessage, ' ' + suite.numTests - suite.numFailedTests + '/' + suite.numTests + ' ', 'console.info message should say how many tests passed and how many total tests existed');
+						assert.include(actualMessage, ' ' + suite.get('numTests') - suite.get('numFailedTests') + '/' + suite.get('numTests') + ' ', 'console.info message should say how many tests passed and how many total tests existed');
 					}
 					finally {
 						handle.remove();
@@ -131,12 +76,11 @@
 					try {
 						reporter['/suite/end'](suite);
 						assert.ok(actualMessage, 'console.warn should be called when the reporter /suite/end method is called and there are errors');
-						assert.include(actualMessage, ' ' + suite.numTests - suite.numFailedTests + '/' + suite.numTests + ' ', 'console.warn message should say how many tests passed and how many total tests existed');
+						assert.include(actualMessage, ' ' + suite.get('numTests') - suite.get('numFailedTests') + '/' + suite.get('numTests') + ' ', 'console.warn message should say how many tests passed and how many total tests existed');
 					}
 					finally {
 						handle.remove();
 					}
->>>>>>> 30630485
 				}
 			};
 
