language: node_js
node_js:
  - 0.10
env:
  global:
    # Sauce Labs are OK with this and it is currently necessary to expose this information for testing pull requests;
    # please get your own free key if you want to test yourself
    - SAUCE_USERNAME: dojo2-ts-ci
    - SAUCE_ACCESS_KEY: e92610e3-834e-4bec-a3b5-6f7b9d874601
# This extra install section is only necessary if your project has already installed AMD dependencies like Dojo using
# npm, since AMD path resolution does not follow Node.js path resolution rules but npm does not know this
install:
<<<<<<< HEAD
  - npm install
  # Until #72 is fixed, symlink Intern to itself to ensure pull requests that make changes to functional tests
  # are actually being tested
  - rm -rf node_modules/intern-geezer
  - ln -s .. node_modules/intern-geezer
=======
  - travis_retry npm install
  - cd node_modules/intern
  # Chai is loaded as an AMD module but npm does not install it for the copy of Intern being used to test because
  # the same version is currently installed as a dependency for this package as well
  - travis_retry npm install chai
  - travis_retry npm install dojo
  - cd ../..
>>>>>>> a190825a
script: tests/selftest.sh<|MERGE_RESOLUTION|>--- conflicted
+++ resolved
@@ -10,19 +10,8 @@
 # This extra install section is only necessary if your project has already installed AMD dependencies like Dojo using
 # npm, since AMD path resolution does not follow Node.js path resolution rules but npm does not know this
 install:
-<<<<<<< HEAD
-  - npm install
-  # Until #72 is fixed, symlink Intern to itself to ensure pull requests that make changes to functional tests
-  # are actually being tested
-  - rm -rf node_modules/intern-geezer
-  - ln -s .. node_modules/intern-geezer
-=======
   - travis_retry npm install
-  - cd node_modules/intern
-  # Chai is loaded as an AMD module but npm does not install it for the copy of Intern being used to test because
-  # the same version is currently installed as a dependency for this package as well
-  - travis_retry npm install chai
+  - cd node_modules/intern-geezer
   - travis_retry npm install dojo
   - cd ../..
->>>>>>> a190825a
 script: tests/selftest.sh