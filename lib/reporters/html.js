--- conflicted
+++ resolved
@@ -243,11 +243,7 @@
 				rowNode.className += ' indent';
 			}
 
-<<<<<<< HEAD
-			runningSuites[suite.get('id')] = { node: rowNode, startDate: new Date() };
-=======
-			runningSuites[suite.id] = { node: rowNode };
->>>>>>> 6a123ed9
+			runningSuites[suite.get('id')] = { node: rowNode };
 			++indentLevel;
 		},
 
@@ -273,21 +269,11 @@
 				// Skip '/suite/end' for the top-level 'main' suite
 				return;
 			}
-
-<<<<<<< HEAD
-			// Get end date early so we are not including the time spent generating reports in our calculation
-			var endDate = new Date();
 
 			var rowNode = runningSuites[suite.get('id')].node;
 			var numTests = suite.get('numTests');
 			var numFailedTests = suite.get('numFailedTests');
 			var numSkippedTests = suite.get('numSkippedTests');
-=======
-			var rowNode = runningSuites[suite.id].node;
-			var numTests = suite.numTests;
-			var numFailedTests = suite.numFailedTests;
-			var numSkippedTests = suite.numSkippedTests;
->>>>>>> 6a123ed9
 			var passedTests = numTests - numFailedTests;
 
 			// Test name cell
@@ -328,11 +314,7 @@
 			// Duration cell
 			cellNode = document.createElement('td');
 			cellNode.className = 'numeric duration';
-<<<<<<< HEAD
-			cellNode.appendChild(document.createTextNode(formatDuration(endDate - runningSuites[suite.get('id')].startDate)));
-=======
 			cellNode.appendChild(document.createTextNode(formatDuration(suite.timeElapsed)));
->>>>>>> 6a123ed9
 			rowNode.appendChild(cellNode);
 
 			--indentLevel;
