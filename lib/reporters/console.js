--- conflicted
+++ resolved
@@ -8,58 +8,33 @@
 
 	var hasGrouping = 'group' in console && 'groupEnd' in console;
 
-<<<<<<< HEAD
-	topic.subscribe('/suite/end', function (suite) {
-		var numTests = suite.get('numTests'),
-			numFailedTests = suite.get('numFailedTests');
-=======
 	return {
 		'/suite/start': hasGrouping ? function (suite) {
 			console.group(suite.name);
 		} : null,
->>>>>>> b6a235f6
 
 		'/suite/end': function (suite) {
-			var numTests = suite.numTests,
-				numFailedTests = suite.numFailedTests;
+			var numTests = suite.get('numTests'),
+				numFailedTests = suite.get('numFailedTests');
 			console[numFailedTests ? 'warn' : 'info'](numTests - numFailedTests + '/' + numTests + ' tests passed');
 			hasGrouping && console.groupEnd();
 		},
 
-<<<<<<< HEAD
-	topic.subscribe('/suite/error', function (suite) {
-		console.warn('SUITE ERROR: in ' + suite.get('id'));
-		util.logError(suite.error);
-		if (suite.error.relatedTest) {
-			console.error('Related test: ' + hasGrouping ? suite.error.relatedTest.name : suite.error.relatedTest.get('id'));
-		}
-	});
-
-	topic.subscribe('/test/pass', function (test) {
-		console.log('PASS: ' + (hasGrouping ? test.name : test.get('id')) + ' (' + test.timeElapsed + 'ms)');
-	});
-
-	topic.subscribe('/test/fail', function (test) {
-		console.error('FAIL: ' + (hasGrouping ? test.name : test.get('id')) + ' (' + test.timeElapsed + 'ms)');
-		util.logError(test.error);
-	});
-=======
 		'/suite/error': function (suite) {
-			console.warn('SUITE ERROR: in ' + suite.id);
+			console.warn('SUITE ERROR: in ' + suite.get('id'));
 			util.logError(suite.error);
 			if (suite.error.relatedTest) {
-				console.error('Related test: ' + (hasGrouping ? suite.error.relatedTest.name : suite.error.relatedTest.id));
+				console.error('Related test: ' + (hasGrouping ? suite.error.relatedTest.name : suite.error.relatedTest.get('id')));
 			}
 		},
 
 		'/test/pass': function (test) {
-			console.log('PASS: ' + (hasGrouping ? test.name : test.id) + ' (' + test.timeElapsed + 'ms)');
+			console.log('PASS: ' + (hasGrouping ? test.name : test.get('id')) + ' (' + test.timeElapsed + 'ms)');
 		},
 
 		'/test/fail': function (test) {
-			console.error('FAIL: ' + (hasGrouping ? test.name : test.id) + ' (' + test.timeElapsed + 'ms)');
+			console.error('FAIL: ' + (hasGrouping ? test.name : test.get('id')) + ' (' + test.timeElapsed + 'ms)');
 			util.logError(test.error);
 		}
 	};
->>>>>>> b6a235f6
 });