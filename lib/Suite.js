define([
	'dojo-ts/_base/declare',
	'dojo-ts/_base/array',
	'dojo-ts/Stateful',
	'dojo-ts/Deferred',
	'dojo-ts/when',
	'dojo-ts/topic',
	'./util'
], function (declare, array, Stateful, Deferred, when, topic, util) {
	return declare(Stateful, {
		name: '',
		tests: [],
		parent: null,
		setup: null,
		beforeEach: null,
		afterEach: null,
		teardown: null,
		error: null,

		constructor: function () {
			this.tests = [];

			topic.publish('/suite/new', this);
		},

		/**
		 * If true, the suite will only publish its start topic after the setup callback has finished,
		 * and will publish its end topic before the teardown callback has finished.
		 */
		publishAfterSetup: false,

		/**
		 * The unique identifier of the suite, assuming all combinations of suite + test are unique.
		 */
		_idGetter: function () {
			return this.parent ? this.parent.get('id') + ' - ' + this.name : this.name;
		},

		/**
		 * The WebDriver interface for driving a remote environment. This value is only guaranteed to exist from the
		 * setup/beforeEach/afterEach/teardown and test methods, since environments are not instantiated until they are
		 * actually ready to be tested against.
		 */
		_remoteGetter: function () {
			return this.parent ? this.parent.get('remote') : this._remote;
		},

		_remoteSetter: function (value) {
			if (this._remote) {
				throw new Error('remote may only be set once per suite');
			}

			this._remote = value;
		},

		/**
		 * The sessionId of the environment in which the suite executed.
		 */
		_sessionIdGetter: function () {
			var remote;

			return this.parent ? this.parent.get('sessionId') :
				this._sessionId ? this._sessionId :
				(remote = this.get('remote')) ? remote.sessionId :
				null;
		},

		/**
		 * The sessionId may need to be overridden for suites proxied from client.js.
		 */
		_sessionIdSetter: function (value) {
			this._sessionId = value;
		},

		/**
		 * The total number of tests in this suite and any sub-suites. To get only the number of tests for this suite,
		 * look at `this.tests.length`.
		 */
		_numTestsGetter: function () {
			function reduce(numTests, test) {
				return test.tests ? util.reduce(test.tests, reduce, numTests) : numTests + 1;
			}

			return util.reduce(this.tests, reduce, 0);
		},

		/**
		 * The total number of tests in this test suite and any sub-suites that have failed.
		 */
		_numFailedTestsGetter: function () {
			function reduce(numFailedTests, test) {
				return test.tests ?
<<<<<<< HEAD
					util.reduce(test.tests, reduce, numFailedTests) :
					(test.error ? numFailedTests + 1 : numFailedTests);
=======
					test.tests.reduce(reduce, numFailedTests) :
					(test.hasPassed ? numFailedTests : numFailedTests + 1);
>>>>>>> 941a9f9b
			}

			return util.reduce(this.tests, reduce, 0);
		},

		/**
		 * Runs test suite in order:
		 *
		 * * setup
		 * * for each test:
		 *   * beforeEach
		 *   * test
		 *   * afterEach
		 * * teardown
		 *
		 * If setup, beforeEach, afterEach, or teardown throw, the suite itself will be marked as failed
		 * and no further tests in the suite will be executed.
		 *
		 * @returns {dojo-ts/promise/Promise}
		 */
		run: function () {
			/**
			 * Convenience mechanism for calling pre/post test methods which captures and handles errors that might be
			 * raised by these methods.
			 */
			function call(name) {
				var result;
				try {
					result = self[name] && self[name]();
				}
				catch (error) {
					var dfd = new Deferred();
					dfd.reject(error);
					result = dfd.promise;
				}

				return when(result);
			}

			function runNextTest() {
				// TODO: Eliminate nextTick once dojo/promise implements Promises/A+
				function nextTick(fn) {
					/*global process:false, setImmediate:false */
					if (typeof process !== 'undefined' && process.nextTick) {
						process.nextTick(fn);
					}
					else if (typeof setImmediate !== 'undefined') {
						setImmediate(fn);
					}
					else {
						setTimeout(fn, 0);
					}
				}

				nextTick(function () {
					function handleTestError(error) {
						error.relatedTest = test;
						handleFatalError.apply(this, arguments);
					}

					var test = tests[i++];
					if (test) {
						call('beforeEach').then(function () {
							test.run().always(function () {
								call('afterEach').then(runNextTest, handleTestError);
							});
						}, handleTestError);
					}
					else {
						finishRun();
					}
				});
			}

			function handleFatalError(error, fromFinishRun) {
				self.error = error;
				topic.publish('/suite/error', self);
				topic.publish('/error', error);

				if (!fromFinishRun) {
					finishRun(error);
				}
			}

			function finishRun(error) {
				if (started) {
					if (self.publishAfterSetup) {
						topic.publish('/suite/end', self);
					}

					call('teardown').always(function (teardownError) {
						if (!error && teardownError instanceof Error) {
							handleFatalError(teardownError, true);
							error = teardownError;
						}

						if (!self.publishAfterSetup) {
							topic.publish('/suite/end', self);
						}

						error ? dfd.reject(error) : dfd.resolve();
					});
				}
				else {
					dfd.reject(error);
				}
			}

			var started = false,
				dfd = new Deferred(),
				self = this,
				tests = this.tests,
				i = 0;

			if (!self.publishAfterSetup) {
				topic.publish('/suite/start', self);
				started = true;
			}

			call('setup').then(function () {
				if (self.publishAfterSetup) {
					started = true;
					topic.publish('/suite/start', self);
				}
			}).then(runNextTest, handleFatalError);

			return dfd.promise;
		},

		toJSON: function () {
			return {
				name: this.name,
				sessionId: this.get('sessionId'),
				hasParent: !!this.parent,
				tests: array.map(this.tests, function (test) { return test.toJSON(); }),
				numTests: this.get('numTests'),
				numFailedTests: this.get('numFailedTests'),
				error: this.error ? {
					name: this.error.name,
					message: this.error.message,
					stack: this.error.stack,
					relatedTest: this.error.relatedTest
				} : null
			};
		}
	});
});<|MERGE_RESOLUTION|>--- conflicted
+++ resolved
@@ -90,13 +90,8 @@
 		_numFailedTestsGetter: function () {
 			function reduce(numFailedTests, test) {
 				return test.tests ?
-<<<<<<< HEAD
 					util.reduce(test.tests, reduce, numFailedTests) :
-					(test.error ? numFailedTests + 1 : numFailedTests);
-=======
-					test.tests.reduce(reduce, numFailedTests) :
 					(test.hasPassed ? numFailedTests : numFailedTests + 1);
->>>>>>> 941a9f9b
 			}
 
 			return util.reduce(this.tests, reduce, 0);
