--- conflicted
+++ resolved
@@ -11,13 +11,9 @@
 	'dojo/has!host-node?dojo/node!istanbul/lib/hook',
 	'dojo/has!host-node?dojo/node!istanbul/lib/instrumenter',
 	'dojo/has!host-node?dojo/node!path'
-<<<<<<< HEAD
 ], function (main, reporterManager, Suite, require, util, arrayUtil, topic, has, hook, Instrumenter, path) {
-=======
-], function (main, reporterManager, Suite, require, topic, has, hook, Instrumenter, path) {
 	main.mode = 'client';
 
->>>>>>> e3f07141
 	return {
 		run: function (args, config) {
 			main.config = config;
