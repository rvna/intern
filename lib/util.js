define([
	'dojo/has',
	'dojo/json',
	'dojo/_base/array',
	'dojo/_base/lang',
	'dojo/Deferred',
	'dojo/when',
	'./EnvironmentType',
	'diff',
	'dojo/has!host-node?dojo/node!path',
	'dojo/has!host-node?dojo/node!istanbul/lib/hook',
	'dojo/has!host-node?dojo/node!istanbul/lib/instrumenter',
	'dojo/has!host-node?dojo/node!source-map',
	'dojo/has!host-node?dojo/node!fs'
], function (
	has, JSON, arrayUtil, lang, Deferred, when, EnvironmentType, diffUtil, pathUtil, hook, Instrumenter, sourceMap, fs
) {
	has.add('function-name', function () {
		function foo() {}
		return foo.name === 'foo';
	});

	var instrumentationSourceMap = {};
	var fileSourceMaps = {};
	var fileSources = {};
	var instrumenter;

	function getIndexOf(haystack, needle) {
		if (haystack.indexOf) {
			return haystack.indexOf(needle);
		}

		for (var i = 0; i < haystack.length; ++i) {
			if (i in haystack && haystack[i] === needle) {
				return i;
			}
		}

		return -1;
	}

	function getObjectKeys(obj, includeProtoProperties) {
		var hasOwnProperty = Object.prototype.hasOwnProperty;
		var keys = [];
		for (var key in obj) {
			if (has('bug-for-in-skips-shadowed') && key === 'constructor') {
				continue;
			}
			else if (includeProtoProperties || hasOwnProperty.call(obj, key)) {
				keys.push(key);
			}
		}

		// Fix for oldIE bug where own properties like toString are skipped
		// because they shadow non-enumerable Object.prototype properties,
		// for more info see https://github.com/theintern/intern/issues/26
		if (has('bug-for-in-skips-shadowed')) {
			var proto;
			var type = Object.prototype.toString.call(obj);
			if (type === '[object Array]') {
				proto = Array.prototype;
			}
			else if (type === '[object Function]') {
				proto = Function.prototype;
			}
			else if (type === '[object RegExp]') {
				proto = RegExp.prototype;
			}
			else {
				proto = Object.prototype;
			}

			arrayUtil.forEach(lang._extraNames, function (key) {
				if (obj[key] !== proto[key]) {
					// The constructor property should always be ignored unless it has been explicitly assigned,
					// to match how this works in browsers without the for-in DontEnum bug
					if (key !== 'constructor' || hasOwnProperty.call(obj, key)) {
						keys.push(key);
					}
				}
			});
		}

		return keys;
	}

	/**
	 * Creates a serialised representation of an object.
	 *
	 * @param {Object} object The object to serialise.
	 * @returns {string} A canonical, serialised representation of the object.
	 */
	function serialize(object) {
		var indent = '';
		var output = '';
		var stack = [];

		function writeDate(value) {
			function pad(value) {
				value = String(value);
				if (value.length < 2) {
					return '0' + value;
				}

				return value;
			}

			output += value.getUTCFullYear() +
				'-' + pad(value.getUTCMonth() + 1) +
				'-' + pad(value.getUTCDate()) +
				'T' + pad(value.getUTCHours()) +
				':' + pad(value.getUTCMinutes()) +
				':' + pad(value.getUTCSeconds()) +
				'.' + (value.getUTCMilliseconds() / 1000).toFixed(3).slice(2, 5) +
				'Z';
		}

		function writeObject(object) {
			/*jshint maxcomplexity:12 */

			if (getIndexOf(stack, object) > -1) {
				output += '[Circular]';
				return;
			}

			var isArray = Object.prototype.toString.call(object) === '[object Array]';
			var isFunction = typeof object === 'function';

			if (isArray) {
				output += '[';
			}
			else if (isFunction) {
				output += (has('function-name') ? (object.name || '<anonymous>') : '<function>') + '({';
			}
			else {
				output += '{';
			}

			var keys = getObjectKeys(object);

			if (keys.length || isArray) {
				stack.push(object);
				indent += '  ';

<<<<<<< HEAD
				arrayUtil.forEach(keys.sort(), function (key, index) {
=======
				keys.sort(function (a, b) {
					// Sort numeric keys to the top, in numeric order, to display arrays in their natural sort order
					if (!isNaN(a) && !isNaN(b)) {
						return a - b;
					}

					if (!isNaN(a) && isNaN(b)) {
						return -1;
					}

					if (isNaN(a) && !isNaN(b)) {
						return 1;
					}

					if (a < b) {
						return -1;
					}

					if (a > b) {
						return 1;
					}

					return 0;
				}).forEach(function (key, index) {
>>>>>>> 9bef7b8a
					output += (index > 0 ? ',' : '') + '\n' + indent;
					isArray && !isNaN(key) ? writePrimitive(key) : writeString(key);
					output += ': ';
					write(object[key]);
				});

				if (isArray) {
					output += (keys.length ? ',' : '') + '\n' + indent;
					writePrimitive('length');
					output += ': ';
					write(object.length);
				}

				output += '\n';
				indent = indent.slice(0, -2);
				stack.pop();

				output += indent;
			}

			if (isArray) {
				output += ']';
			}
			else if (isFunction) {
				output += '})';
			}
			else {
				output += '}';
			}
		}

		function writePrimitive(value) {
			output += String(value);
		}

		function writeString(value) {
			output += JSON.stringify(String(value));
		}

		function write(value) {
			switch (typeof value) {
				case 'object':
				case 'function':
					if (value === null) {
						writePrimitive(value);
					}
					else if (value instanceof Date) {
						writeDate(value);
					}
					else if (value instanceof RegExp) {
						writePrimitive(value);
					}
					else {
						writeObject(value);
					}
					break;
				case 'string':
					writeString(value);
					break;
				default:
					writePrimitive(value);
					break;
			}
		}

		write(object);
		return output;
	}

	/**
	 * Creates a unified diff to explain the difference between two objects.
	 *
	 * @param {Object} actual The actual result.
	 * @param {Object} expected The expected result.
	 * @returns {string} A unified diff formatted string representing the difference between the two objects.
	 */
	function createDiff(actual, expected) {
		actual = serialize(actual);
		expected = serialize(expected);

		var diff = diffUtil
			.createPatch('', actual + '\n', expected + '\n')
			// diff header, first range information section, and EOF newline are not relevant for serialised object
			// diffs
			.split('\n')
			.slice(5, -1)
			.join('\n')
			// range information is not relevant for serialised object diffs
			.replace(/^@@[^@]*@@$/gm, '[...]');

		// If the diff is empty now, running the next replacement will cause it to have some extra whitespace, which
		// makes it harder than it needs to be for callers to know if the diff is empty
		if (diff) {
			// + and - are not super clear about which lines are the expected object and which lines are the actual
			// object, and bump directly into code with no indentation, so replace the characters and add space
			diff = diff.replace(/^([+-]?)(.*)$/gm, function (_, indicator, line) {
				if (line === '[...]') {
					return line;
				}

				return (indicator === '+' ? 'E' : indicator === '-' ? 'A' : '') + ' ' + line;
			});
		}

		return diff;
	}

	/**
	 * Return the instrumenter, creating it if necessary.
	 */
	function getInstrumenter() {
		if (!instrumenter) {
			instrumenter = new Instrumenter({
				// coverage variable is changed primarily to avoid any jshint complaints, but also to make
				// it clearer where the global is coming from
				coverageVariable: '__internCoverage',

				// compacting code makes it harder to look at but it does not really matter
				noCompact: true,

				// auto-wrap breaks code
				noAutoWrap: true
			});
		}
		return instrumenter;
	}

	/**
	 * Extract and return the mappings from a source map, optionally storing them in a given object keyed by
	 * file path.
	 */
	function processSourceMap(data, filepath, store) {
		var smc = new sourceMap.SourceMapConsumer(data),
			map = [];
		// extract the individual mappings since we're going to have to do some post-processing later
		smc.eachMapping(function (mapping) {
			map.push(mapping);
		});

		if (store) {
			store[filepath] = map;
		}
		return map;
	}

	/**
	 * Get the original position of line:column based on map.
	 *
	 * Assumes mappings are is in order by generatedLine, then by generatedColumn; maps created with
	 * SourceMapConsumer.eachMapping should be in this order by default.
	 */
	function getOriginalPosition(map, line, column) {
		// Chrome/Node.js column is at the start of the term that generated the exception
		// IE column is at the beginning of the expression/line with the exceptional term
		// Safari column number is just after the exceptional term
		//   - need to go back one element in the mapping
		// Firefox, PhantomJS have no column number
		//   - for no col number, find the largest original line number for the generated line

		var entries = [],
			realLine = 0,
			entry;

		// find all map entries that apply to the given line in the generated output
		for (var i = 0; i < map.length; i++) {
			entry = map[i];
			if (entry.generatedLine !== line) {
				continue;
			}
			entries.push(entry);
			if (entry.originalLine > realLine) {
				realLine = entry.originalLine;
			}
		}

		// if we weren't given a column, return the determined real line number
		if (column === null) {
			return {
				line: realLine,
				column: null,
				source: entries[0].source
			};
		}

		var originalPos;

		// find the most likely mapping for the given generated line and column
		for (i = 0; i < entries.length; i++) {
			entry = entries[i];
			if (entry.originalLine !== realLine) {
				continue;
			}
			if (column >= entry.generatedColumn && entry.originalLine === realLine) {
				originalPos = entry;
			}
		}

		// if we found a mapping, return it's information
		if (originalPos) {
			return {
				line: originalPos.originalLine,
				column: originalPos.originalColumn,
				source: originalPos.source
			};
		}

		// we didn't find a mapping -- just return the given line and column
		return { line: line, column: column };
	}

	/**
	 * Load and process the source map for a given file.
	 */
	function getSourceMap(filepath) {
		var data, lines, lastLine, match;

		if (filepath in fileSourceMaps) {
			return fileSourceMaps[filepath];
		}

		try {
			if (filepath in fileSources) {
				data = fileSources[filepath];
			}
			else {
				data = fs.readFileSync(filepath).toString('utf-8');
				fileSources[filepath] = data;
			}

			lines = data.trim().split('\n');
			lastLine = lines[lines.length - 1];

			if ((match = /\/\/[@#] sourceMappingURL=(.*)$/.exec(lastLine))) {
				// treat map file path as relative to the source file
				var mapFile = pathUtil.join(pathUtil.dirname(filepath), match[1]);
				data = fs.readFileSync(mapFile);
				return processSourceMap(data.toString('utf-8'), mapFile, fileSourceMaps);
			}
		}
		catch (error) {
			// this is normal for files like node.js -- just return null
			return null;
		}
	}

	/**
	 * Dereference the source from a traceline.
	 */
	function getSource(tracepath) {
		/*jshint maxcomplexity:12 */
		var match, source, line, col, map, originalPos, result;

		if (tracepath === '<anonymous>') {
			return 'anonymous';
		}


		if (!(match = /^(.*?):(\d+)(:\d+)?$/.exec(tracepath))) {
			// no line or column data
			return tracepath;
		}

		tracepath = match[1];
		line = Number(match[2]);
		col = match[3] ? Number(match[3].substring(1)) : null;

		// strip the host when we have a URL

		if ((match = /^\w+:\/\/[^\/]+\/(.*)$/.exec(tracepath))) {
			if (!pathUtil) {
				tracepath = match[1];
			}
			else {
				// resolve the URL path to a filesystem path
				tracepath = pathUtil.resolve(match[1]);
			}
		}

		if (!pathUtil) {
			source = tracepath;
		}
		else {
			source = pathUtil.relative('.', tracepath);
		}

		// first, check for an instrumentation source map
		if (tracepath in instrumentationSourceMap) {
			map = instrumentationSourceMap[tracepath];
			originalPos = getOriginalPosition(map, line, col);
			line = originalPos.line;
			col = originalPos.column;
			if (originalPos.source) {
				source = originalPos.source;
			}
		}

		// next, check for original source map
		map = getSourceMap(tracepath);
		if (map) {
			originalPos = getOriginalPosition(map, line, col);
			line = originalPos.line;
			col = originalPos.column;
			if (originalPos.source) {
				source = originalPos.source;
			}
		}

		result = source + ':' + line;
		if (col !== null) {
			result += ':' + col;
		}
		return result;
	}

	/**
	 * Return a trace line in a standardized format.
	 */
	function formatLine(data) {
		if (!data.func) {
			return '  at <' + getSource(data.source) + '>';
		}
		return '  at ' + data.func + '  <' + getSource(data.source) + '>';
	}

	/**
	 * Process Chrome, Opera, and IE traces.
	 */
	function processChromeTrace(lines) {
		var stack = [],
			match, i, line;
		for (i = 0; i < lines.length; i++) {
			line = lines[i];
			if ((match = /^\s*at ([^(]+) \(([^)]+)\)/.exec(line))) {
				stack.push(formatLine({ func: match[1], source: match[2] }));
			}
			else if ((match = /^\s*at (.*)/.exec(line))) {
				stack.push(formatLine({ source: match[1] }));
			}
			else {
				stack.push(line);
			}
		}
		return stack;
	}

	/**
	 * Process Safari and Firefox traces.
	 */
	function processSafariTrace(lines) {
		var stack = [],
			match, i, line;
		for (i = 0; i < lines.length; i++) {
			line = lines[i];
			if ((match = /^([^@]+)@(.*)/.exec(line))) {
				stack.push(formatLine({ func: match[1], source: match[2] }));
			}
			else if ((match = /^(\w+:\/\/.*)/.exec(line))) {
				stack.push(formatLine({ source: match[1] }));
			}
			else {
				stack.push(line);
			}
		}
		return stack;
	}

	/**
	 * Parse a stack trace, apply any source mappings, and normalize its format.
	 */
	function normalizeStackTrace(stack) {
		var lines = stack.replace(/\s+$/, '').split('\n');
		var firstLine = '';

		if (/^(?:[A-Z]\w+)?Error: /.test(lines[0])) {
			// ignore the first line if it's just the Error name
			firstLine = lines[0] + '\n';
			lines = lines.slice(1);
		}

		// strip leading blank lines
		while (/^\s*$/.test(lines[0])) {
			lines = lines.slice(1);
		}

		stack = /^\s*at /.test(lines[0]) ? processChromeTrace(lines) : processSafariTrace(lines);
		return '\n' + firstLine + stack.join('\n');
	}

	/**
	 * @borrows serialize as serialize
	 * @borrows getIndexOf as getIndexOf
	 * @borrows getObjectKeys as getObjectKeys
	 */
	return {
		serialize: serialize,

		/**
		 * Creates a basic FIFO function queue to limit the number of currently executing asynchronous functions.
		 *
		 * @param maxConcurrency Number of functions to execute at once.
		 * @returns {function(callee:Function)} A function that can be used to push new functions onto the queue.
		 */
		createQueue: function (/**number*/ maxConcurrency) {
			var numCalls = 0,
				queue = [];

			function shiftQueue() {
				if (queue.length) {
					var callee = queue.shift();
					when(callee[0].apply(callee[1], callee[2])).always(shiftQueue);
				}
				else {
					--numCalls;
				}
			}

			// Returns a function to wrap callback function in this queue
			return function (callee) {
				// Calling the wrapped function either executes immediately if possible,
				// or pushes onto the queue if not
				return function () {
					if (numCalls < maxConcurrency) {
						++numCalls;
						when(callee.apply(this, arguments)).always(shiftQueue);
					}
					else {
						queue.push([ callee, this, arguments ]);
					}
				};
			};
		},

		/**
		 * Flattens an array of environment definition objects with maybe-array browserName, browserVersion,
		 * platformName, and platformVersion properties into an array of EnvironmentType objects with scalar values
		 * matching all possible permutations.
		 *
		 * @returns {Array.<EnvironmentType>} Flattened list of browser criteria.
		 */
		flattenEnvironments: function (/**Object*/ capabilities, /**Array*/ environments) {
			var permutations = [];

			environments.forEach(function (environment) {
				var browserNames = [].concat(environment.browserName),
					browserVersions = [].concat(environment.version),
					platformNames = [].concat(environment.platform),
					platformVersions = [].concat(environment.platformVersion);

				browserNames.forEach(function (browserName) {
					browserVersions.forEach(function (browserVersion) {
						platformNames.forEach(function (platformName) {
							platformVersions.forEach(function (platformVersion) {
								var environmentCapabilities = lang.delegate(capabilities);

								lang.mixin(environmentCapabilities, environment, {
									browserName: browserName,
									version: browserVersion,
									platform: platformName,
									platformVersion: platformVersion
								});

								permutations.push(new EnvironmentType(environmentCapabilities));
							});
						});
					});
				});
			});

			return permutations;
		},

		/**
		 * Reduces an array to a single value.
		 * @param array            The array to reduce.
		 * @param callback         The callback to use when reducing the array.
		 * @param {*} initialValue The initial value to use when reducing the array.
		 * @returns A single value.
		 */
		reduce: function (/**Array*/ array, /**Function*/ callback) {
			var length = array.length,
				i = 0,
				result;

			if (arguments.length >= 3) {
				result = arguments[2];
			} else {
				do {
					if (i in array) {
						result = array[i++];
						break;
					}

					if (++i >= length) {
						throw new TypeError('reduce() on an empty array with no initial value');
					}
				} while (true);
			}

			for (; i < length; i++) {
				if (i in array) {
					result = callback.call(undefined, result, array[i], i, array);
				}
			}

			return result;
		},

		/**
		 * Generates a full error message from a plain Error object, avoiding duplicate error messages that might be
		 * caused by different opinions on what a stack trace should look like.
		 *
		 * @param {Error} error An object describing the error.
		 * @returns {string} A string message describing the error.
		 */
		getErrorMessage: function (error) {
			/*jshint maxcomplexity:13 */
			if (error.message || error.stack) {
				var message = error.name + ': ' + (error.message || 'Unknown error');
				var stack = error.stack;

				if (stack) {
					// V8 puts the original error at the top of the stack too; avoid redundant output that may
					// cause confusion about how many times an assertion was actually called
					if (stack.indexOf(message) === 0) {
						stack = stack.slice(message.length);
					}
					else if (stack.indexOf(error.message) === 0) {
						stack = stack.slice(error.message.length);
					}

					stack = normalizeStackTrace(stack);
				}

				if (error.showDiff && typeof error.actual === 'object' && typeof error.expected === 'object') {
					var diff = createDiff(error.actual, error.expected);
					if (diff) {
						message += '\n\n' + diff + '\n';
					}
				}

				if (stack && /\S/.test(stack)) {
					message += stack;
				}
				else if (error.fileName) {
					message += '\n  at ' + error.fileName;
					if (error.lineNumber != null) {
						message += ':' + error.lineNumber;

						if (error.columnNumber != null) {
							message += ':' + error.columnNumber;
						}
					}

					message += '\nNo stack';
				}
				else {
					message += '\nNo stack or location';
				}

				return message;
			}
			else {
				return String(error);
			}
		},

		getIndexOf: getIndexOf,

		getObjectKeys: getObjectKeys,

		/**
		 * Logs an error to the console, avoiding duplicate error messages that might be caused by different opinions
		 * on what a stack trace should look like.
		 *
		 * @param {Error} error An object describing the error.
		 */
		logError: function (error) {
			console.error(this.getErrorMessage(error));
		},

		/**
		 * Replaces the existing AMD loader with a new one.
		 * @param loaders An object containing 'host-node' and 'host-browser' keys. The host-node key should contain
		 *                a module ID for Node.js. The host-browser key should contain a URL, relative to the Intern
		 *                directory.
		 * @returns {dojo/promise/Promise}
		 */
		swapLoader: function (/**Object*/ loaders) {
			loaders = loaders || {};

			var global = (function () {
					return this;
				})(),
				dfd = new Deferred();

			if (has('host-node') && loaders['host-node']) {
				var require = global.require.nodeRequire;

				// Someone is attempting to use the loader module that has already been loaded. If we were to try
				// loading again without deleting it from `require.cache`, Node.js would not re-execute the loader
				// code (the module is cached), so the global `define` that is being undefined below will never be
				// redefined. There is no reason to do anything more in this case; just use the already loaded loader
				// as-is
				if (require.cache[require.resolve(loaders['host-node'])]) {
					dfd.resolve(global.require);
					return dfd.promise;
				}

				global.require = global.define = undefined;
				try {
					var amdRequire = require(loaders['host-node']);

					// The Dojo 1 loader does not export itself, it only exposes itself globally; in this case
					// `amdRequire` is an empty object, not a function. Other loaders return themselves and do not
					// expose globally. This hopefully covers all known loader cases
					amdRequire = typeof amdRequire === 'function' ? amdRequire : global.require;

					// Expose the require globally so dojo/node can hopefully find the original Node.js require;
					// this is needed for at least RequireJS 2.1, which does not expose the global require
					// to child modules
					if (!global.require) {
						global.require = amdRequire;
					}

					dfd.resolve(amdRequire);
				}
				catch (error) {
					dfd.reject(error);
				}
			}
			else if (has('host-browser') && loaders['host-browser']) {
				global.require = global.define = undefined;
				var script = document.createElement('script');
				script.onload = script.onreadystatechange = function () {
					if (this.readyState && this.readyState !== 'complete' && this.readyState !== 'loaded') {
						return;
					}

					dfd.resolve(global.curl || global.requirejs || global.require);
					this.onload = global = dfd = null;
				};
				script.onerror = function () {
					this.parentNode.removeChild(this);
					dfd.reject(new Error('Failed to load AMD loader from ' + loaders['host-browser']));
					loaders = dfd = null;
				};
				script.src = loaders['host-browser'];
				document.getElementsByTagName('head')[0].appendChild(script);
			}
			else {
				dfd.resolve(global.require);
			}

			return dfd.promise;
		},

		/**
		 * Adds hooks for code coverage instrumentation in the Node.js loader.
		 *
		 * @param {Object} config The main Intern configuration.
		 * @param {Object} instrumenter The code instrumenter.
		 * @param {string} basePath The base path for all code.
		 */
		setInstrumentationHooks: function (config, basePath) {
			function hookMatcher(filename) {
				return !config.excludeInstrumentation || (filename.indexOf(basePath) === 0 &&
					// if the string passed to `excludeInstrumentation` changes here, it must also change in
					// `lib/createProxy.js`
					!config.excludeInstrumentation.test(filename.slice(basePath.length)));
			}

			function hookTransformer(code, filename) {
				return self.instrument(code, pathUtil.resolve(filename));
			}

			var self = this;
			hook.hookRunInThisContext(hookMatcher, hookTransformer);
			hook.hookRequire(hookMatcher, hookTransformer);
		},

		/**
		 * Instrument a given file, saving its coverage source map.
		 *
		 * @param filedata Text of file being instrumented
		 * @param filepath Full path of file being instrumented
		 *
		 * @returns {string} A string of instrumented code
		 */
		instrument: function (filedata, filepath) {
			var instrumenter = getInstrumenter();
			var opts = instrumenter.opts;
			opts.codeGenerationOptions = {
				sourceMap: filepath,
				sourceMapWithCode: true
			};
			var code = instrumenter.instrumentSync(filedata, filepath);
			var map = instrumenter.lastSourceMap();

			if (map) {
				processSourceMap(map.toString(), filepath, instrumentationSourceMap);
				fileSources[filepath] = filedata;
			}

			return code;
		}
	};
});<|MERGE_RESOLUTION|>--- conflicted
+++ resolved
@@ -142,10 +142,7 @@
 				stack.push(object);
 				indent += '  ';
 
-<<<<<<< HEAD
-				arrayUtil.forEach(keys.sort(), function (key, index) {
-=======
-				keys.sort(function (a, b) {
+				arrayUtil.forEach(keys.sort(function (a, b) {
 					// Sort numeric keys to the top, in numeric order, to display arrays in their natural sort order
 					if (!isNaN(a) && !isNaN(b)) {
 						return a - b;
@@ -168,8 +165,7 @@
 					}
 
 					return 0;
-				}).forEach(function (key, index) {
->>>>>>> 9bef7b8a
+				}), function (key, index) {
 					output += (index > 0 ? ',' : '') + '\n' + indent;
 					isArray && !isNaN(key) ? writePrimitive(key) : writeString(key);
 					output += ': ';
