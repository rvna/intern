define([
	'dojo/has',
	'dojo/json',
	'dojo/_base/array',
	'dojo/_base/lang',
	'dojo/Deferred',
	'dojo/when',
	'./EnvironmentType',
	'diff',
	'dojo/has!host-node?dojo/node!path',
	'dojo/has!host-node?dojo/node!istanbul/lib/hook',
	'dojo/has!host-node?dojo/node!istanbul/lib/instrumenter',
	'dojo/has!host-node?dojo/node!source-map',
	'dojo/has!host-node?dojo/node!fs'
<<<<<<< HEAD
], function (
	has, JSON, arrayUtil, lang, Deferred, when, EnvironmentType, diffUtil, pathUtil, hook, Instrumenter, sourceMap, fs
) {
=======
], function (has, lang, Deferred, when, EnvironmentType, diffUtil, pathUtil, hook, Instrumenter, sourceMap, fs) {
	has.add('function-name', function () {
		function foo() {}
		return foo.name === 'foo';
	});

>>>>>>> d5ddc90e
	var instrumentationSourceMap = {};
	var fileSourceMaps = {};
	var fileSources = {};
	var instrumenter;

	function getIndexOf(haystack, needle) {
		if (haystack.indexOf) {
			return haystack.indexOf(needle);
		}

		for (var i = 0; i < haystack.length; ++i) {
			if (i in haystack && haystack[i] === needle) {
				return i;
			}
		}

		return -1;
	}

	function getObjectKeys(obj) {
		// Detect an explicitly assigned constructor property.
		function hasAssignedConstructorProperty(obj) {
			if (!(obj instanceof obj.constructor)) {
				return true;
			}
			if (obj.constructor !== Object) {
				return hasAssignedConstructorProperty(obj.constructor.prototype);
			}
			return false;
		}

		var hasOwnProperty = Object.prototype.hasOwnProperty;
		var keys = [];
		for (var k in obj) {
			if (hasOwnProperty.call(obj, k)) {
				keys.push(k);
			}
		}

		// Fix for oldIE bug where own properties like toString are skipped
		// because they shadow non-enumerable Object.prototype properties,
		// for more info see https://github.com/theintern/intern/issues/26

		var proto;
		if (typeof obj === 'function') {
			proto = Function.prototype;
		}
		else if (Object.prototype.toString.call(obj) === '[object Array]') {
			proto = Array.prototype;
		}
		else {
			proto = Object.prototype;
		}

		arrayUtil.forEach(lang._extraNames, function (key) {
			if (obj[key] !== proto[key]) {
				// Handle the construtor property specially. In modern browsers the constructor
				// property is only enumerated if it's explicitly assigned, not if it's just
				// different than the base object constructor.
				if (key !== 'constructor' || !hasAssignedConstructorProperty(obj)) {
					keys.push(key);
				}
			}
		});

		return keys;
	}

	/**
	 * Creates a serialised representation of an object.
	 *
	 * @param {Object} object The object to serialise.
	 * @returns {string} A canonical, serialised representation of the object.
	 */
	function serialize(object) {
		var indent = '';
		var output = '';
		var stack = [];

		function writeDate(value) {
			output += JSON.stringify(value).slice(1, -1);
		}

		function writeObject(object) {
			/*jshint maxcomplexity:12 */

			if (getIndexOf(stack, object) > -1) {
				output += '[Circular]';
				return;
			}

			var isArray = Object.prototype.toString.call(object) === '[object Array]';
			var isFunction = typeof object === 'function';

			if (isArray) {
				output += '[';
			}
			else if (isFunction) {
				output += (has('function-name') ? (object.name || '<anonymous>') : '<function>') + '({';
			}
			else {
				output += '{';
			}

			var keys = getObjectKeys(object);

			if (keys.length || isArray) {
				stack.push(object);
				indent += '  ';

				arrayUtil.forEach(keys.sort(), function (key, index) {
					output += (index > 0 ? ',' : '') + '\n' + indent;
					isArray && !isNaN(key) ? writePrimitive(key) : writeString(key);
					output += ': ';
					write(object[key]);
				});

				if (isArray) {
					output += (keys.length ? ',' : '') + '\n' + indent;
					writePrimitive('length');
					output += ': ';
					write(object.length);
				}

				output += '\n';
				indent = indent.slice(0, -2);
				stack.pop();

				output += indent;
			}

			if (isArray) {
				output += ']';
			}
			else if (isFunction) {
				output += '})';
			}
			else {
				output += '}';
			}
		}

		function writePrimitive(value) {
			output += String(value);
		}

		function writeString(value) {
			output += JSON.stringify(String(value));
		}

		function write(value) {
			switch (typeof value) {
				case 'object':
				case 'function':
					if (value === null) {
						writePrimitive(value);
					}
					else if (value instanceof Date) {
						writeDate(value);
					}
					else if (value instanceof RegExp) {
						writePrimitive(value);
					}
					else {
						writeObject(value);
					}
					break;
				case 'string':
					writeString(value);
					break;
				default:
					writePrimitive(value);
					break;
			}
		}

		write(object);
		return output;
	}

	/**
	 * Creates a unified diff to explain the difference between two objects.
	 *
	 * @param {Object} actual The actual result.
	 * @param {Object} expected The expected result.
	 * @returns {string} A unified diff formatted string representing the difference between the two objects.
	 */
	function createDiff(actual, expected) {
		actual = serialize(actual);
		expected = serialize(expected);

		var diff = diffUtil
			.createPatch('', actual + '\n', expected + '\n')
			// diff header, first range information section, and EOF newline are not relevant for serialised object
			// diffs
			.split('\n')
			.slice(5, -1)
			.join('\n')
			// range information is not relevant for serialised object diffs
			.replace(/^@@[^@]*@@$/gm, '[...]');

		// If the diff is empty now, running the next replacement will cause it to have some extra whitespace, which
		// makes it harder than it needs to be for callers to know if the diff is empty
		if (diff) {
			// + and - are not super clear about which lines are the expected object and which lines are the actual
			// object, and bump directly into code with no indentation, so replace the characters and add space
			diff = diff.replace(/^([+-]?)(.*)$/gm, function (_, indicator, line) {
				return (indicator === '+' ? 'E' : indicator === '-' ? 'A' : ' ') + ' ' + line;
			});
		}

		return diff;
	}

	/**
	 * Return the instrumenter, creating it if necessary.
	 */
	function getInstrumenter() {
		if (!instrumenter) {
			instrumenter = new Instrumenter({
				// coverage variable is changed primarily to avoid any jshint complaints, but also to make
				// it clearer where the global is coming from
				coverageVariable: '__internCoverage',

				// compacting code makes it harder to look at but it does not really matter
				noCompact: true,

				// auto-wrap breaks code
				noAutoWrap: true
			});
		}
		return instrumenter;
	}

	/**
	 * Extract and return the mappings from a source map, optionally storing them in a given object keyed by
	 * file path.
	 */
	function processSourceMap(data, filepath, store) {
		var smc = new sourceMap.SourceMapConsumer(data),
			map = [];
		// extract the individual mappings since we're going to have to do some post-processing later
		smc.eachMapping(function (mapping) {
			map.push(mapping);
		});

		if (store) {
			store[filepath] = map;
		}
		return map;
	}

	/**
	 * Get the original position of line:column based on map.
	 *
	 * Assumes mappings are is in order by generatedLine, then by generatedColumn; maps created with
	 * SourceMapConsumer.eachMapping should be in this order by default.
	 */
	function getOriginalPosition(map, line, column) {
		// Chrome/Node.js column is at the start of the term that generated the exception
		// IE column is at the beginning of the expression/line with the exceptional term
		// Safari column number is just after the exceptional term
		//   - need to go back one element in the mapping
		// Firefox, PhantomJS have no column number
		//   - for no col number, find the largest original line number for the generated line

		var entries = [],
			realLine = 0,
			entry;

		// find all map entries that apply to the given line in the generated output
		for (var i = 0; i < map.length; i++) {
			entry = map[i];
			if (entry.generatedLine !== line) {
				continue;
			}
			entries.push(entry);
			if (entry.originalLine > realLine) {
				realLine = entry.originalLine;
			}
		}

		// if we weren't given a column, return the determined real line number
		if (column === null) {
			return {
				line: realLine,
				column: null,
				source: entries[0].source
			};
		}

		var originalPos;

		// find the most likely mapping for the given generated line and column
		for (i = 0; i < entries.length; i++) {
			entry = entries[i];
			if (entry.originalLine !== realLine) {
				continue;
			}
			if (column >= entry.generatedColumn && entry.originalLine === realLine) {
				originalPos = entry;
			}
		}

		// if we found a mapping, return it's information
		if (originalPos) {
			return {
				line: originalPos.originalLine,
				column: originalPos.originalColumn,
				source: originalPos.source
			};
		}

		// we didn't find a mapping -- just return the given line and column
		return { line: line, column: column };
	}

	/**
	 * Load and process the source map for a given file.
	 */
	function getSourceMap(filepath) {
		var data, lines, lastLine, match;

		if (filepath in fileSourceMaps) {
			return fileSourceMaps[filepath];
		}

		try {
			if (filepath in fileSources) {
				data = fileSources[filepath];
			}
			else {
				data = fs.readFileSync(filepath).toString('utf-8');
				fileSources[filepath] = data;
			}

			lines = data.trim().split('\n');
			lastLine = lines[lines.length - 1];

			if ((match = /\/\/[@#] sourceMappingURL=(.*)$/.exec(lastLine))) {
				// treat map file path as relative to the source file
				var mapFile = pathUtil.join(pathUtil.dirname(filepath), match[1]);
				data = fs.readFileSync(mapFile);
				return processSourceMap(data.toString('utf-8'), mapFile, fileSourceMaps);
			}
		}
		catch (error) {
			// this is normal for files like node.js -- just return null
			return null;
		}
	}

	/**
	 * Dereference the source from a traceline.
	 */
	function getSource(tracepath) {
		/*jshint maxcomplexity:12 */
		var match, source, line, col, map, originalPos, result;

		if (tracepath === '<anonymous>') {
			return 'anonymous';
		}


		if (!(match = /^(.*?):(\d+)(:\d+)?$/.exec(tracepath))) {
			// no line or column data
			return tracepath;
		}

		tracepath = match[1];
		line = Number(match[2]);
		col = match[3] ? Number(match[3].substring(1)) : null;

		// strip the host when we have a URL

		if ((match = /^\w+:\/\/[^\/]+\/(.*)$/.exec(tracepath))) {
			if (!pathUtil) {
				tracepath = match[1];
			}
			else {
				// resolve the URL path to a filesystem path
				tracepath = pathUtil.resolve(match[1]);
			}
		}

		if (!pathUtil) {
			source = tracepath;
		}
		else {
			source = pathUtil.relative('.', tracepath);
		}

		// first, check for an instrumentation source map
		if (tracepath in instrumentationSourceMap) {
			map = instrumentationSourceMap[tracepath];
			originalPos = getOriginalPosition(map, line, col);
			line = originalPos.line;
			col = originalPos.column;
			if (originalPos.source) {
				source = originalPos.source;
			}
		}

		// next, check for original source map
		map = getSourceMap(tracepath);
		if (map) {
			originalPos = getOriginalPosition(map, line, col);
			line = originalPos.line;
			col = originalPos.column;
			if (originalPos.source) {
				source = originalPos.source;
			}
		}

		result = source + ':' + line;
		if (col !== null) {
			result += ':' + col;
		}
		return result;
	}

	/**
	 * Return a trace line in a standardized format.
	 */
	function formatLine(data) {
		if (!data.func) {
			return '  at <' + getSource(data.source) + '>';
		}
		return '  at ' + data.func + '  <' + getSource(data.source) + '>';
	}

	/**
	 * Process Chrome, Opera, and IE traces.
	 */
	function processChromeTrace(lines) {
		var stack = [],
			match, i, line;
		for (i = 0; i < lines.length; i++) {
			line = lines[i];
			if ((match = /^\s*at ([^(]+) \(([^)]+)\)/.exec(line))) {
				stack.push(formatLine({ func: match[1], source: match[2] }));
			}
			else if ((match = /^\s*at (.*)/.exec(line))) {
				stack.push(formatLine({ source: match[1] }));
			}
			else {
				stack.push(line);
			}
		}
		return stack;
	}

	/**
	 * Process Safari and Firefox traces.
	 */
	function processSafariTrace(lines) {
		var stack = [],
			match, i, line;
		for (i = 0; i < lines.length; i++) {
			line = lines[i];
			if ((match = /^([^@]+)@(.*)/.exec(line))) {
				stack.push(formatLine({ func: match[1], source: match[2] }));
			}
			else if ((match = /^(\w+:\/\/.*)/.exec(line))) {
				stack.push(formatLine({ source: match[1] }));
			}
			else {
				stack.push(line);
			}
		}
		return stack;
	}

	/**
	 * Parse a stack trace, apply any source mappings, and normalize its format.
	 */
	function normalizeStackTrace(stack) {
		var lines = stack.replace(/\s+$/, '').split('\n');
		var firstLine = '';

		if (/^(?:[A-Z]\w+)?Error: /.test(lines[0])) {
			// ignore the first line if it's just the Error name
			firstLine = lines[0] + '\n';
			lines = lines.slice(1);
		}

		// strip leading blank lines
		while (/^\s*$/.test(lines[0])) {
			lines = lines.slice(1);
		}

		stack = /^\s*at /.test(lines[0]) ? processChromeTrace(lines) : processSafariTrace(lines);
		return '\n' + firstLine + stack.join('\n');
	}

	/**
	 * @borrows serialize as serialize
	 * @borrows getIndexOf as getIndexOf
	 * @borrows getObjectKeys as getObjectKeys
	 */
	return {
		serialize: serialize,

		/**
		 * Creates a basic FIFO function queue to limit the number of currently executing asynchronous functions.
		 *
		 * @param maxConcurrency Number of functions to execute at once.
		 * @returns {function(callee:Function)} A function that can be used to push new functions onto the queue.
		 */
		createQueue: function (/**number*/ maxConcurrency) {
			var numCalls = 0,
				queue = [];

			function shiftQueue() {
				if (queue.length) {
					var callee = queue.shift();
					when(callee[0].apply(callee[1], callee[2])).always(shiftQueue);
				}
				else {
					--numCalls;
				}
			}

			// Returns a function to wrap callback function in this queue
			return function (callee) {
				// Calling the wrapped function either executes immediately if possible,
				// or pushes onto the queue if not
				return function () {
					if (numCalls < maxConcurrency) {
						++numCalls;
						when(callee.apply(this, arguments)).always(shiftQueue);
					}
					else {
						queue.push([ callee, this, arguments ]);
					}
				};
			};
		},

		/**
		 * Flattens an array of environment definition objects with maybe-array browserName, browserVersion,
		 * platformName, and platformVersion properties into an array of EnvironmentType objects with scalar values
		 * matching all possible permutations.
		 *
		 * @returns {Array.<EnvironmentType>} Flattened list of browser criteria.
		 */
		flattenEnvironments: function (/**Object*/ capabilities, /**Array*/ environments) {
			var permutations = [];

			environments.forEach(function (environment) {
				var browserNames = [].concat(environment.browserName),
					browserVersions = [].concat(environment.version),
					platformNames = [].concat(environment.platform),
					platformVersions = [].concat(environment.platformVersion);

				browserNames.forEach(function (browserName) {
					browserVersions.forEach(function (browserVersion) {
						platformNames.forEach(function (platformName) {
							platformVersions.forEach(function (platformVersion) {
								var environmentCapabilities = lang.delegate(capabilities);

								lang.mixin(environmentCapabilities, environment, {
									browserName: browserName,
									version: browserVersion,
									platform: platformName,
									platformVersion: platformVersion
								});

								permutations.push(new EnvironmentType(environmentCapabilities));
							});
						});
					});
				});
			});

			return permutations;
		},

		/**
		 * Reduces an array to a single value.
		 * @param array            The array to reduce.
		 * @param callback         The callback to use when reducing the array.
		 * @param {*} initialValue The initial value to use when reducing the array.
		 * @returns A single value.
		 */
		reduce: function (/**Array*/ array, /**Function*/ callback) {
			var length = array.length,
				i = 0,
				result;

			if (arguments.length >= 3) {
				result = arguments[2];
			} else {
				do {
					if (i in array) {
						result = array[i++];
						break;
					}

					if (++i >= length) {
						throw new TypeError('reduce() on an empty array with no initial value');
					}
				} while (true);
			}

			for (; i < length; i++) {
				if (i in array) {
					result = callback.call(undefined, result, array[i], i, array);
				}
			}

			return result;
		},

		/**
		 * Generates a full error message from a plain Error object, avoiding duplicate error messages that might be
		 * caused by different opinions on what a stack trace should look like.
		 *
		 * @param {Error} error An object describing the error.
		 * @returns {string} A string message describing the error.
		 */
		getErrorMessage: function (error) {
			/*jshint maxcomplexity:13 */
			if (error.message || error.stack) {
				var message = error.name + ': ' + (error.message || 'Unknown error');
				var stack = error.stack;

				if (stack) {
					// V8 puts the original error at the top of the stack too; avoid redundant output that may
					// cause confusion about how many times an assertion was actually called
					if (stack.indexOf(message) === 0) {
						stack = stack.slice(message.length);
					}
					else if (stack.indexOf(error.message) === 0) {
						stack = stack.slice(error.message.length);
					}

					stack = normalizeStackTrace(stack);
				}

				if (error.showDiff && typeof error.actual === 'object' && typeof error.expected === 'object') {
					var diff = createDiff(error.actual, error.expected);
					if (diff) {
						message += '\n\n' + diff;
					}
				}

				if (stack && /\S/.test(stack)) {
					message += stack;
				}
				else if (error.fileName) {
					message += '\n  at ' + error.fileName;
					if (error.lineNumber != null) {
						message += ':' + error.lineNumber;

						if (error.columnNumber != null) {
							message += ':' + error.columnNumber;
						}
					}

					message += '\nNo stack';
				}
				else {
					message += '\nNo stack or location';
				}

				return message;
			}
			else {
				return String(error);
			}
		},

		getIndexOf: getIndexOf,

		getObjectKeys: getObjectKeys,

		/**
		 * Logs an error to the console, avoiding duplicate error messages that might be caused by different opinions
		 * on what a stack trace should look like.
		 *
		 * @param {Error} error An object describing the error.
		 */
		logError: function (error) {
			console.error(this.getErrorMessage(error));
		},

		/**
		 * Replaces the existing AMD loader with a new one.
		 * @param loaders An object containing 'host-node' and 'host-browser' keys. The host-node key should contain
		 *                a module ID for Node.js. The host-browser key should contain a URL, relative to the Intern
		 *                directory.
		 * @returns {dojo/promise/Promise}
		 */
		swapLoader: function (/**Object*/ loaders) {
			loaders = loaders || {};

			var global = (function () {
					return this;
				})(),
				dfd = new Deferred();

			if (has('host-node') && loaders['host-node']) {
				var require = global.require.nodeRequire;

				// Someone is attempting to use the loader module that has already been loaded. If we were to try
				// loading again without deleting it from `require.cache`, Node.js would not re-execute the loader
				// code (the module is cached), so the global `define` that is being undefined below will never be
				// redefined. There is no reason to do anything more in this case; just use the already loaded loader
				// as-is
				if (require.cache[require.resolve(loaders['host-node'])]) {
					dfd.resolve(global.require);
					return dfd.promise;
				}

				global.require = global.define = undefined;
				try {
					var amdRequire = require(loaders['host-node']);

					// The Dojo 1 loader does not export itself, it only exposes itself globally; in this case
					// `amdRequire` is an empty object, not a function. Other loaders return themselves and do not
					// expose globally. This hopefully covers all known loader cases
					amdRequire = typeof amdRequire === 'function' ? amdRequire : global.require;

					// Expose the require globally so dojo/node can hopefully find the original Node.js require;
					// this is needed for at least RequireJS 2.1, which does not expose the global require
					// to child modules
					if (!global.require) {
						global.require = amdRequire;
					}

					dfd.resolve(amdRequire);
				}
				catch (error) {
					dfd.reject(error);
				}
			}
			else if (has('host-browser') && loaders['host-browser']) {
				global.require = global.define = undefined;
				var script = document.createElement('script');
				script.onload = script.onreadystatechange = function () {
					if (this.readyState && this.readyState !== 'complete' && this.readyState !== 'loaded') {
						return;
					}

					dfd.resolve(global.curl || global.requirejs || global.require);
					this.onload = global = dfd = null;
				};
				script.onerror = function () {
					this.parentNode.removeChild(this);
					dfd.reject(new Error('Failed to load AMD loader from ' + loaders['host-browser']));
					loaders = dfd = null;
				};
				script.src = loaders['host-browser'];
				document.getElementsByTagName('head')[0].appendChild(script);
			}
			else {
				dfd.resolve(global.require);
			}

			return dfd.promise;
		},

		/**
		 * Adds hooks for code coverage instrumentation in the Node.js loader.
		 *
		 * @param {Object} config The main Intern configuration.
		 * @param {Object} instrumenter The code instrumenter.
		 * @param {string} basePath The base path for all code.
		 */
		setInstrumentationHooks: function (config, basePath) {
			function hookMatcher(filename) {
				return !config.excludeInstrumentation || (filename.indexOf(basePath) === 0 &&
					// if the string passed to `excludeInstrumentation` changes here, it must also change in
					// `lib/createProxy.js`
					!config.excludeInstrumentation.test(filename.slice(basePath.length)));
			}

			function hookTransformer(code, filename) {
				return self.instrument(code, pathUtil.resolve(filename));
			}

			var self = this;
			hook.hookRunInThisContext(hookMatcher, hookTransformer);
			hook.hookRequire(hookMatcher, hookTransformer);
		},

		/**
		 * Instrument a given file, saving its coverage source map.
		 *
		 * @param filedata Text of file being instrumented
		 * @param filepath Full path of file being instrumented
		 *
		 * @returns {string} A string of instrumented code
		 */
		instrument: function (filedata, filepath) {
			var instrumenter = getInstrumenter();
			var opts = instrumenter.opts;
			opts.codeGenerationOptions = {
				sourceMap: filepath,
				sourceMapWithCode: true
			};
			var code = instrumenter.instrumentSync(filedata, filepath);
			var map = instrumenter.lastSourceMap();

			if (map) {
				processSourceMap(map.toString(), filepath, instrumentationSourceMap);
				fileSources[filepath] = filedata;
			}

			return code;
		}
	};
});<|MERGE_RESOLUTION|>--- conflicted
+++ resolved
@@ -12,18 +12,14 @@
 	'dojo/has!host-node?dojo/node!istanbul/lib/instrumenter',
 	'dojo/has!host-node?dojo/node!source-map',
 	'dojo/has!host-node?dojo/node!fs'
-<<<<<<< HEAD
 ], function (
 	has, JSON, arrayUtil, lang, Deferred, when, EnvironmentType, diffUtil, pathUtil, hook, Instrumenter, sourceMap, fs
 ) {
-=======
-], function (has, lang, Deferred, when, EnvironmentType, diffUtil, pathUtil, hook, Instrumenter, sourceMap, fs) {
 	has.add('function-name', function () {
 		function foo() {}
 		return foo.name === 'foo';
 	});
 
->>>>>>> d5ddc90e
 	var instrumentationSourceMap = {};
 	var fileSourceMaps = {};
 	var fileSources = {};
@@ -43,7 +39,7 @@
 		return -1;
 	}
 
-	function getObjectKeys(obj) {
+	function getObjectKeys(obj, includeProtoProperties) {
 		// Detect an explicitly assigned constructor property.
 		function hasAssignedConstructorProperty(obj) {
 			if (!(obj instanceof obj.constructor)) {
@@ -58,7 +54,7 @@
 		var hasOwnProperty = Object.prototype.hasOwnProperty;
 		var keys = [];
 		for (var k in obj) {
-			if (hasOwnProperty.call(obj, k)) {
+			if (!includeProtoProperties || hasOwnProperty.call(obj, k)) {
 				keys.push(k);
 			}
 		}
@@ -66,28 +62,20 @@
 		// Fix for oldIE bug where own properties like toString are skipped
 		// because they shadow non-enumerable Object.prototype properties,
 		// for more info see https://github.com/theintern/intern/issues/26
-
-		var proto;
-		if (typeof obj === 'function') {
-			proto = Function.prototype;
-		}
-		else if (Object.prototype.toString.call(obj) === '[object Array]') {
-			proto = Array.prototype;
-		}
-		else {
-			proto = Object.prototype;
-		}
-
-		arrayUtil.forEach(lang._extraNames, function (key) {
-			if (obj[key] !== proto[key]) {
-				// Handle the construtor property specially. In modern browsers the constructor
-				// property is only enumerated if it's explicitly assigned, not if it's just
-				// different than the base object constructor.
-				if (key !== 'constructor' || !hasAssignedConstructorProperty(obj)) {
-					keys.push(key);
-				}
-			}
-		});
+		if (has('bug-for-in-skips-shadowed') && Object.prototype.toString.call(obj) === '[object Object]') {
+			var proto = Object.prototype;
+
+			arrayUtil.forEach(lang._extraNames, function (key) {
+				if (obj[key] !== proto[key]) {
+					// Handle the construtor property specially. In modern browsers the constructor
+					// property is only enumerated if it's explicitly assigned, not if it's just
+					// different than the base object constructor.
+					if (key !== 'constructor' || !hasAssignedConstructorProperty(obj)) {
+						keys.push(key);
+					}
+				}
+			});
+		}
 
 		return keys;
 	}
@@ -104,7 +92,23 @@
 		var stack = [];
 
 		function writeDate(value) {
-			output += JSON.stringify(value).slice(1, -1);
+			function pad(value) {
+				value = String(value);
+				if (value.length < 2) {
+					return '0' + value;
+				}
+
+				return value;
+			}
+
+			output += value.getUTCFullYear() +
+				'-' + pad(value.getUTCMonth() + 1) +
+				'-' + pad(value.getUTCDate()) +
+				'T' + pad(value.getUTCHours()) +
+				':' + pad(value.getUTCMinutes()) +
+				':' + pad(value.getUTCSeconds()) +
+				'.' + (value.getUTCMilliseconds() / 1000).toFixed(3).slice(2, 5) +
+				'Z';
 		}
 
 		function writeObject(object) {
