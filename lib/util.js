--- conflicted
+++ resolved
@@ -229,16 +229,11 @@
 			else if (has('host-browser') && loaders['host-browser']) {
 				global.require = global.define = undefined;
 				var script = document.createElement('script');
-<<<<<<< HEAD
 				script.onload = script.onreadystatechange = function () {
 					if (this.readyState && this.readyState !== 'complete' && this.readyState !== 'loaded') {
 						return;
 					}
 
-					this.parentNode.removeChild(this);
-=======
-				script.onload = function () {
->>>>>>> dcc1a8bc
 					dfd.resolve(global.curl || global.requirejs || global.require);
 					this.onload = global = dfd = null;
 				};
