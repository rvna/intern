define([
<<<<<<< HEAD
	'dojo-ts/_base/declare',
	'dojo-ts/io-query',
	'dojo-ts/Deferred',
	'dojo-ts/topic',
=======
	'dojo/lang',
	'dojo/io-query',
	'dojo/Deferred',
	'dojo/topic',
>>>>>>> aa416d84
	'./args',
	'./Suite'
], function (declare, ioQuery, Deferred, topic, args, Suite) {
	return declare(Suite, {
		name: 'unit tests',
		// TODO: Timeouts are not working?
		timeout: 10 * 60 * 1000,
		config: null,

		constructor: function () {
			this.config = {};
		},

		run: function () {
			function clearHandles() {
				var handle;
				while ((handle = handles.pop())) {
					handle.remove();
				}
			}

			var config = this.config,
				remote = this.get('remote'),
				options = {
					config: args.config,
					sessionId: remote.sessionId,
					reporters: 'webdriver'
				},
				self = this,
				dfd = new Deferred(),
				handles = [
					topic.subscribe('/suite/end', function (suite) {
						if (suite.sessionId === remote.sessionId && !suite.parent) {
							self.tests.push(suite);
						}
					}),

					// `remote.get` does not resolve as early as it should. this means it might be too late to pick up
					// errors if we do not start listening for the `/client/end` topic until after `remote.get`
					// executes successfully
					topic.subscribe('/client/end', function (sessionId) {
						if (sessionId === remote.sessionId) {
							clearHandles();
							dfd.resolve();
						}
					})
				];

			remote.get(config.proxyUrl + '__intern/client.html?' + ioQuery.objectToQuery(options)).otherwise(clearHandles);

			return dfd.promise;
		}
	});
});<|MERGE_RESOLUTION|>--- conflicted
+++ resolved
@@ -1,15 +1,8 @@
 define([
-<<<<<<< HEAD
-	'dojo-ts/_base/declare',
-	'dojo-ts/io-query',
-	'dojo-ts/Deferred',
-	'dojo-ts/topic',
-=======
-	'dojo/lang',
+	'dojo/_base/declare',
 	'dojo/io-query',
 	'dojo/Deferred',
 	'dojo/topic',
->>>>>>> aa416d84
 	'./args',
 	'./Suite'
 ], function (declare, ioQuery, Deferred, topic, args, Suite) {
