--- conflicted
+++ resolved
@@ -45,12 +45,8 @@
 		}
 	}
 
-<<<<<<< HEAD
-	return function (descriptor) {
+	return function (mainDescriptor) {
 		array.forEach(main.suites, function (suite) {
-=======
-	return function (mainDescriptor) {
-		main.suites.forEach(function (suite) {
 			var descriptor = mainDescriptor;
 
 			// enable per-suite closure, to match feature parity with other interfaces like tdd/bdd more closely;
@@ -60,7 +56,6 @@
 				descriptor = descriptor();
 			}
 
->>>>>>> b49d8df3
 			registerSuite(descriptor, suite);
 		});
 	};
